--- conflicted
+++ resolved
@@ -363,7 +363,6 @@
 		redisStream,
 		stream.NewForwarder(logger, pushpinStream, domain.NoOpMessageHandler{}),
 		stream.WithOnDisconnect(stream.ReadReplicaSSEStreamOnDisconnect(logger, pushpin, getConnectedStreams)),
-<<<<<<< HEAD
 		stream.WithBackoff(backoff.NewConstantBackOff(1*time.Minute)),
 	)
 
@@ -376,20 +375,6 @@
 		stream.WithBackoff(backoff.NewConstantBackOff(1*time.Minute)),
 	)
 
-=======
-		stream.WithBackoff(backoff.NewConstantBackOff(1*time.Minute)),
-	)
-
-	primaryToReplicaControlStream := stream.NewStream(
-		logger,
-		"proxy:primary_to_replica_control_events",
-		redisStream,
-		domain.NewReadReplicaMessageHandler(),
-		stream.WithOnDisconnect(stream.ReadReplicaSSEStreamOnDisconnect(logger, pushpin, getConnectedStreams)),
-		stream.WithBackoff(backoff.NewConstantBackOff(1*time.Minute)),
-	)
-
->>>>>>> 33419b56
 	// If we're running as a read replica then we want to subscribe to two streams
 	//
 	// 1. The Redis Stream that the primary forwards SSE events on to
